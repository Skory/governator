--- conflicted
+++ resolved
@@ -43,13 +43,5 @@
 
     testCompile 'org.testng:testng:6.1.1'
     testCompile 'org.mockito:mockito-core:1.8.5'
-<<<<<<< HEAD
     testCompile 'org.slf4j:slf4j-log4j12:1.6.1'
-}
-
-task doc(type: Javadoc) {
-   source = sourceSets.main.allJava
-   options.overview = file('src/main/overview.html')
-=======
->>>>>>> 6b727f96
 }