--- conflicted
+++ resolved
@@ -17,28 +17,8 @@
 //apply from: file('gradle/license.gradle')
 apply from: file('gradle/release.gradle')
 
-<<<<<<< HEAD
 apply plugin: 'idea'
-
-// Closure to configure all the POM with extra info, common to all projects
-pom {
-    project {
-        url "https://github.com/Netflix/${githubProjectName}"
-        scm {
-            connection "scm:git:git@github.com:Netflix/${githubProjectName}.git"
-            url "scm:git:git@github.com:Netflix/${githubProjectName}.git"
-            developerConnection "scm:git:git@github.com:Netflix/${githubProjectName}.git"
-        }
-        issueManagement {
-            system 'github'
-            url "https://github.com/Netflix/${githubProjectName}/issues"
-        }
-    }
-}
-=======
-apply plugin: 'war'
-apply plugin: 'jetty'
->>>>>>> 6d37dcb8
+apply plugin: 'eclipse'
 
 dependencies {
     compile     'javax.inject:javax.inject:1'
