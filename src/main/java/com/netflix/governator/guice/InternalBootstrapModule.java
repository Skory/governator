/*
 * Copyright 2013 Netflix, Inc.
 *
 *    Licensed under the Apache License, Version 2.0 (the "License");
 *    you may not use this file except in compliance with the License.
 *    You may obtain a copy of the License at
 *
 *        http://www.apache.org/licenses/LICENSE-2.0
 *
 *    Unless required by applicable law or agreed to in writing, software
 *    distributed under the License is distributed on an "AS IS" BASIS,
 *    WITHOUT WARRANTIES OR CONDITIONS OF ANY KIND, either express or implied.
 *    See the License for the specific language governing permissions and
 *    limitations under the License.
 */

package com.netflix.governator.guice;

import com.google.common.base.Preconditions;
import com.google.common.collect.ImmutableList;
import com.google.common.collect.Sets;
import com.google.inject.AbstractModule;
import com.google.inject.Inject;
import com.google.inject.Provider;
import com.google.inject.Provides;
import com.google.inject.Scopes;
import com.google.inject.Singleton;
import com.netflix.governator.annotations.AutoBindSingleton;
import com.netflix.governator.configuration.ConfigurationDocumentation;
import com.netflix.governator.configuration.ConfigurationProvider;
import com.netflix.governator.guice.lazy.FineGrainedLazySingleton;
import com.netflix.governator.guice.lazy.FineGrainedLazySingletonScope;
import com.netflix.governator.guice.lazy.LazySingleton;
import com.netflix.governator.guice.lazy.LazySingletonScope;
import com.netflix.governator.lifecycle.ClasspathScanner;
import com.netflix.governator.lifecycle.LifecycleConfigurationProviders;
import com.netflix.governator.lifecycle.LifecycleManager;

import java.util.List;
import java.util.Set;

class InternalBootstrapModule extends AbstractModule
{
    private final ClasspathScanner scanner;
<<<<<<< HEAD
    private final BootstrapModule bootstrapModule;
    private BootstrapBinder bootstrapBinder;
=======
    private final List<BootstrapModule> bootstrapModules;
>>>>>>> 33e9094a

    private static class LifecycleConfigurationProvidersProvider implements Provider<LifecycleConfigurationProviders>
    {
        @Inject(optional = true)
        private Set<ConfigurationProvider> configurationProviders = Sets.newHashSet();

        @Override
        public LifecycleConfigurationProviders get()
        {
            return new LifecycleConfigurationProviders(configurationProviders);
        }
    }

    InternalBootstrapModule(ClasspathScanner scanner, List<BootstrapModule> bootstrapModules)
    {
        this.scanner = scanner;
        this.bootstrapModules = ImmutableList.copyOf(bootstrapModules);
    }

    BootstrapBinder getBootstrapBinder()
    {
        return bootstrapBinder;
    }

    @Override
    protected void configure()
    {
        bind(ConfigurationDocumentation.class).in(Scopes.SINGLETON);
        
        bindScope(LazySingleton.class, LazySingletonScope.get());
        bindScope(FineGrainedLazySingleton.class, FineGrainedLazySingletonScope.get());

        bootstrapBinder = new BootstrapBinder(binder());

        if ( bootstrapModules != null )
        {
            for (BootstrapModule bootstrapModule : bootstrapModules) {
                bootstrapModule.configure(bootstrapBinder);
            }
        }

        bindLoaders(bootstrapBinder);
        binder().bind(LifecycleManager.class).asEagerSingleton();
        binder().bind(LifecycleConfigurationProviders.class).toProvider(LifecycleConfigurationProvidersProvider.class).asEagerSingleton();
    }

    @Provides
    @Singleton
    public ClasspathScanner getClasspathScanner()
    {
        return scanner;
    }

    private void bindLoaders(BootstrapBinder binder)
    {
        for ( Class<?> clazz : scanner.getClasses() )
        {
            if ( clazz.isAnnotationPresent(AutoBindSingleton.class) && ConfigurationProvider.class.isAssignableFrom(clazz) )
            {
                AutoBindSingleton annotation = clazz.getAnnotation(AutoBindSingleton.class);
                Preconditions.checkState(annotation.value() == AutoBindSingleton.class, "@AutoBindSingleton value cannot be set for ConfigurationProviders");
                Preconditions.checkState(annotation.baseClass() == AutoBindSingleton.class, "@AutoBindSingleton value cannot be set for ConfigurationProviders");
                Preconditions.checkState(!annotation.multiple(), "@AutoBindSingleton(multiple=true) value cannot be set for ConfigurationProviders");

                @SuppressWarnings("unchecked")
                Class<? extends ConfigurationProvider>    configurationProviderClass = (Class<? extends ConfigurationProvider>)clazz;
                binder.bindConfigurationProvider().to(configurationProviderClass).asEagerSingleton();
            }
        }
    }
}<|MERGE_RESOLUTION|>--- conflicted
+++ resolved
@@ -35,19 +35,14 @@
 import com.netflix.governator.lifecycle.ClasspathScanner;
 import com.netflix.governator.lifecycle.LifecycleConfigurationProviders;
 import com.netflix.governator.lifecycle.LifecycleManager;
-
 import java.util.List;
 import java.util.Set;
 
 class InternalBootstrapModule extends AbstractModule
 {
     private final ClasspathScanner scanner;
-<<<<<<< HEAD
-    private final BootstrapModule bootstrapModule;
     private BootstrapBinder bootstrapBinder;
-=======
     private final List<BootstrapModule> bootstrapModules;
->>>>>>> 33e9094a
 
     private static class LifecycleConfigurationProvidersProvider implements Provider<LifecycleConfigurationProviders>
     {
